--- conflicted
+++ resolved
@@ -15,12 +15,7 @@
     runs-on: ubuntu-latest
     strategy:
       matrix:
-<<<<<<< HEAD
-        python-version: [3.6, 3.7, 3.8, 3.9]
-=======
         python-version: [3.12, 3.13]
->>>>>>> 062fef8e
-
     steps:
     - uses: actions/checkout@v2
     - name: Set up Python ${{ matrix.python-version }}
